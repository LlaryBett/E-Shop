--- conflicted
+++ resolved
@@ -12,28 +12,7 @@
 import { useAuth } from '../contexts/AuthContext';
 import { useCategories } from '../contexts/CategoryContext';
 import toast from 'react-hot-toast';
-<<<<<<< HEAD
-
-// Updated Visa Promo Banner component with better spacing and visibility
-const VisaPromoBanner = () => {
-  return (
-    <section className="relative overflow-hidden">
-  <div className="container mx-auto px-4">
-    <div className="w-full bg-gradient-to-r from-blue-900 to-blue-700 text-white text-center border-b border-blue-800 shadow-sm rounded-b-2xl mt-6 sm:mt-8 px-3 py-2 sm:py-3 overflow-hidden">
-      <p className="text-xs sm:text-sm md:text-base font-medium animate-pulse leading-snug">
-        🎉 Use code <span className="font-bold text-yellow-300">VISA500</span> to save 500 KES with Visa.
-        <a href="/terms" className="underline ml-1 hover:opacity-80 whitespace-nowrap">T&Cs Apply</a>
-      </p>
-    </div>
-  </div>
-</section>
-
-  );
-};
-
-=======
->>>>>>> ece522ce
-// comments
+
 const Home = () => {
   const [featuredProducts, setFeaturedProducts] = useState([]);
   const [trendingProducts, setTrendingProducts] = useState([]);
