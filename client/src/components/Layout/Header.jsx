--- conflicted
+++ resolved
@@ -37,46 +37,7 @@
     return () => window.removeEventListener('scroll', handleScroll);
   }, []);
 
-  // Close menus when clicking outside or pressing escape
-  useEffect(() => {
-    const handleKeyDown = (e) => {
-      if (e.key === 'Escape') {
-        setIsMobileMenuOpen(false);
-        setShowUserMenu(false);
-        setIsSearchOpen(false);
-      }
-    };
-
-    const handleClickOutside = (e) => {
-      if (!e.target.closest('[data-menu]')) {
-        setShowUserMenu(false);
-      }
-    };
-
-    document.addEventListener('keydown', handleKeyDown);
-    document.addEventListener('click', handleClickOutside);
-    return () => {
-      document.removeEventListener('keydown', handleKeyDown);
-      document.removeEventListener('click', handleClickOutside);
-    };
-  }, []);
-
-<<<<<<< HEAD
-  // Prevent body scroll when mobile menu is open
-  useEffect(() => {
-    if (isMobileMenuOpen) {
-      document.body.style.overflow = 'hidden';
-    } else {
-      document.body.style.overflow = 'unset';
-    }
-    return () => {
-      document.body.style.overflow = 'unset';
-    };
-  }, [isMobileMenuOpen]);
-
-=======
->>>>>>> ece522ce
-  // Handle search with debouncing
+  // Remove type annotation from handleSearch
   const handleSearch = async (e) => {
     e.preventDefault();
     if (searchQuery.trim()) {
@@ -116,88 +77,32 @@
 
   return (
     <>
-      <header 
-        className={`fixed top-0 left-0 right-0 z-50 transition-all duration-300 ${
-          isScrolled 
-            ? 'bg-white/95 dark:bg-gray-900/95 backdrop-blur-lg shadow-lg border-b border-gray-200/20 dark:border-gray-700/20' 
-            : 'bg-white/90 dark:bg-gray-900/90 backdrop-blur-md shadow-md'
-        }`}
-        role="banner"
-      >
-        <div className="w-full max-w-none px-3 sm:px-4 lg:px-6 xl:px-8">
-          <div className="flex items-center justify-between h-16 sm:h-18 md:h-20">
-            
-<<<<<<< HEAD
-            {/* Left Section: Hamburger + Logo */}
-            <div className="flex items-center space-x-3 sm:space-x-4 shrink-0">
-              {/* Mobile Menu Toggle */}
-              <button
-                onClick={() => {
-                  setIsMobileMenuOpen(!isMobileMenuOpen);
-                  setIsSearchOpen(false);
-                }}
-                className="xl:hidden p-2 sm:p-3 text-gray-700 dark:text-gray-300 hover:text-blue-600 hover:bg-blue-50 dark:hover:bg-blue-900/20 rounded-lg sm:rounded-xl transition-all duration-300 group"
-                aria-label="Menu"
-                aria-expanded={isMobileMenuOpen}
-              >
-                <div className="relative w-4 h-4 sm:w-5 sm:h-5">
-                  <span className={`absolute inset-0 transition-all duration-300 ${isMobileMenuOpen ? 'rotate-45 translate-y-0' : 'rotate-0 -translate-y-1'}`}>
-                    <Menu className={`w-full h-full ${isMobileMenuOpen ? 'opacity-0' : 'opacity-100'} transition-opacity duration-200`} />
-                  </span>
-                  <span className={`absolute inset-0 transition-all duration-300 ${isMobileMenuOpen ? 'rotate-0 translate-y-0' : 'rotate-45 translate-y-1'}`}>
-                    <X className={`w-full h-full ${isMobileMenuOpen ? 'opacity-100' : 'opacity-0'} transition-opacity duration-200`} />
-                  </span>
-                </div>
-              </button>
-
-              {/* Enhanced Logo - Responsive */}
-              <Link 
-                to="/" 
-                className="flex items-center space-x-2 sm:space-x-3 group shrink-0"
-                aria-label="E-Shop Home"
-              >
-                <div className="relative">
-                  <div className="w-8 h-8 sm:w-10 sm:h-10 md:w-12 md:h-12 bg-gradient-to-br from-blue-600 via-purple-600 to-pink-600 rounded-lg sm:rounded-xl flex items-center justify-center shadow-lg group-hover:shadow-xl transition-all duration-300 group-hover:scale-105">
-                    <span className="text-white font-bold text-sm sm:text-lg md:text-xl">E</span>
-                    <div className="absolute -top-0.5 -right-0.5 sm:-top-1 sm:-right-1 w-3 h-3 sm:w-4 sm:h-4 bg-yellow-400 rounded-full flex items-center justify-center">
-                      <Sparkles className="h-1.5 w-1.5 sm:h-2 sm:w-2 text-yellow-800" />
-                    </div>
-=======
-            {/* Enhanced Logo - Responsive */}
-            <Link 
-              to="/" 
-              className="flex items-center space-x-2 sm:space-x-3 group shrink-0"
-              aria-label="E-Shop Home"
-            >
+      <header className={`fixed top-0 left-0 right-0 z-50 transition-all duration-300 ${
+        isScrolled 
+          ? 'bg-white/95 dark:bg-gray-900/95 backdrop-blur-lg shadow-lg border-b border-gray-200/20 dark:border-gray-700/20' 
+          : 'bg-white/90 dark:bg-gray-900/90 backdrop-blur-md shadow-md'
+      }`}>
+        <div className="container mx-auto px-4">
+          <div className="flex items-center justify-between h-20">
+            {/* Enhanced Logo */}
+            <Link to="/" className="flex items-center space-x-3 group">
               <div className="relative">
-                <div className="w-8 h-8 sm:w-10 sm:h-10 md:w-12 md:h-12 bg-gradient-to-br from-blue-600 via-purple-600 to-pink-600 rounded-lg sm:rounded-xl flex items-center justify-center shadow-lg group-hover:shadow-xl transition-all duration-300 group-hover:scale-105">
-                  <span className="text-white font-bold text-sm sm:text-lg md:text-xl">E</span>
-                  <div className="absolute -top-0.5 -right-0.5 sm:-top-1 sm:-right-1 w-3 h-3 sm:w-4 sm:h-4 bg-yellow-400 rounded-full flex items-center justify-center">
-                    <Sparkles className="h-1.5 w-1.5 sm:h-2 sm:w-2 text-yellow-800" />
->>>>>>> ece522ce
+                <div className="w-12 h-12 bg-gradient-to-br from-blue-600 via-purple-600 to-pink-600 rounded-xl flex items-center justify-center shadow-lg group-hover:shadow-xl transition-all duration-300 group-hover:scale-105">
+                  <span className="text-white font-bold text-xl">E</span>
+                  <div className="absolute -top-1 -right-1 w-4 h-4 bg-yellow-400 rounded-full flex items-center justify-center">
+                    <Sparkles className="h-2 w-2 text-yellow-800" />
                   </div>
                   <div className="absolute inset-0 bg-gradient-to-br from-blue-600 via-purple-600 to-pink-600 rounded-lg sm:rounded-xl opacity-0 group-hover:opacity-20 transition-opacity duration-300 blur-xl"></div>
                 </div>
-<<<<<<< HEAD
-                <div className="hidden xs:block">
-                  <span className="text-lg sm:text-xl md:text-2xl font-bold bg-gradient-to-r from-blue-600 via-purple-600 to-pink-600 bg-clip-text text-transparent">
-                    E-Shop
-                  </span>
-                  <div className="text-xs text-gray-500 dark:text-gray-400 -mt-1 hidden sm:block">Premium Store</div>
-                </div>
-              </Link>
-            </div>
-=======
-                <div className="absolute inset-0 bg-gradient-to-br from-blue-600 via-purple-600 to-pink-600 rounded-lg sm:rounded-xl opacity-0 group-hover:opacity-20 transition-opacity duration-300 blur-xl"></div>
+                <div className="absolute inset-0 bg-gradient-to-br from-blue-600 via-purple-600 to-pink-600 rounded-xl opacity-0 group-hover:opacity-20 transition-opacity duration-300 blur-xl"></div>
               </div>
-              <div className="hidden xs:block">
-                <span className="text-lg sm:text-xl md:text-2xl font-bold bg-gradient-to-r from-blue-600 via-purple-600 to-pink-600 bg-clip-text text-transparent">
+              <div className="hidden sm:block">
+                <span className="text-2xl font-bold bg-gradient-to-r from-blue-600 via-purple-600 to-pink-600 bg-clip-text text-transparent">
                   E-Shop
                 </span>
-                <div className="text-xs text-gray-500 dark:text-gray-400 -mt-1 hidden sm:block">Premium Store</div>
+                <div className="text-xs text-gray-500 dark:text-gray-400 -mt-1">Premium Store</div>
               </div>
             </Link>
->>>>>>> ece522ce
 
             {/* Desktop Navigation - Hidden on tablet and below */}
             <nav className="hidden xl:flex items-center space-x-1" role="navigation">
@@ -409,22 +314,14 @@
                   </Link>
                 </div>
               )}
-<<<<<<< HEAD
-=======
-
-              {/* Mobile Menu Toggle */}
+
+              {/* Enhanced Mobile Menu Toggle */}
               <button
-                onClick={() => {
-                  setIsMobileMenuOpen(!isMobileMenuOpen);
-                  setIsSearchOpen(false);
-                }}
-                className="xl:hidden p-2 sm:p-3 text-gray-700 dark:text-gray-300 hover:text-blue-600 hover:bg-blue-50 dark:hover:bg-blue-900/20 rounded-lg sm:rounded-xl transition-all duration-300"
-                aria-label="Menu"
-                aria-expanded={isMobileMenuOpen}
-              >
-                {isMobileMenuOpen ? <X className="h-4 w-4 sm:h-5 sm:w-5" /> : <Menu className="h-4 w-4 sm:h-5 sm:w-5" />}
+                onClick={() => setIsMobileMenuOpen(!isMobileMenuOpen)}
+                className="lg:hidden p-3 text-gray-700 dark:text-gray-300 hover:text-blue-600 hover:bg-blue-50 dark:hover:bg-blue-900/20 rounded-xl transition-all duration-300"
+              >
+                {isMobileMenuOpen ? <X className="h-5 w-5" /> : <Menu className="h-5 w-5" />}
               </button>
->>>>>>> ece522ce
             </div>
           </div>
 
@@ -453,165 +350,19 @@
               </form>
             </div>
           )}
-        </div>
-      </header>
-
-      {/* Left Sidebar Mobile Navigation */}
-      <div
-        className={`xl:hidden fixed inset-0 z-50 transform transition-transform duration-300 ease-in-out ${
-          isMobileMenuOpen ? 'translate-x-0' : '-translate-x-full'
-        }`}
-      >
-        {/* Backdrop */}
-        <div 
-          className="absolute inset-0 bg-black/50 backdrop-blur-sm" 
-          onClick={closeMobileMenu}
-          aria-hidden="true"
-        />
-        
-        {/* Sidebar */}
-        <div className="relative w-80 max-w-sm h-full bg-white dark:bg-gray-900 shadow-2xl overflow-y-auto">
-          {/* Sidebar Header */}
-          <div className="flex items-center justify-between p-4 sm:p-6 bg-gradient-to-r from-blue-600 via-purple-600 to-pink-600">
-            <Link 
-              to="/" 
-              className="flex items-center space-x-3 group"
-              onClick={closeMobileMenu}
-              aria-label="E-Shop Home"
-            >
-              <div className="w-10 h-10 sm:w-12 sm:h-12 bg-white/20 rounded-xl flex items-center justify-center shadow-lg">
-                <span className="text-white font-bold text-lg sm:text-xl">E</span>
-              </div>
-              <div>
-                <span className="text-xl sm:text-2xl font-bold text-white">E-Shop</span>
-                <div className="text-blue-100 text-sm -mt-1">Premium Store</div>
-              </div>
-            </Link>
-            <button
-              onClick={closeMobileMenu}
-              className="p-2 text-white/80 hover:text-white hover:bg-white/10 rounded-lg transition-all duration-300"
-              aria-label="Close menu"
-            >
-              <X className="h-6 w-6" />
-            </button>
-          </div>
-
-<<<<<<< HEAD
-          {/* Navigation Items */}
-          <nav className="px-4 sm:px-6 py-6" role="navigation">
-            <div className="space-y-2">
-              {navItems.map((item, index) => (
-                <Link
-                  key={item.name}
-                  to={item.path}
-                  className="flex items-center justify-between px-4 py-3 text-gray-700 dark:text-gray-300 hover:text-blue-600 hover:bg-blue-50 dark:hover:bg-blue-900/20 rounded-xl transition-all duration-300 group"
-                  onClick={closeMobileMenu}
-                  style={{ animationDelay: `${index * 50}ms` }}
-                >
-                  <span className="font-medium text-base">{item.name}</span>
-                  {item.badge && (
-                    <span className={`px-2 py-1 text-xs font-bold rounded-full ${
-                      item.badge === 'New' 
-                        ? 'bg-green-500 text-white' 
-                        : 'bg-red-500 text-white animate-pulse'
-                    }`}>
-                      {item.badge}
-                    </span>
-                  )}
-                </Link>
-              ))}
-            </div>
-
-            {/* Quick Actions */}
-            <div className="mt-8 pt-6 border-t border-gray-200 dark:border-gray-700">
-              <h3 className="text-sm font-semibold text-gray-500 dark:text-gray-400 uppercase tracking-wider mb-4">Quick Actions</h3>
-              <div className="space-y-2">
-                <Link
-                  to="/wishlist"
-                  className="flex items-center space-x-3 px-4 py-3 text-gray-700 dark:text-gray-300 hover:text-red-600 hover:bg-red-50 dark:hover:bg-red-900/20 rounded-xl transition-all duration-300"
-                  onClick={closeMobileMenu}
-                >
-                  <Heart className="h-5 w-5" />
-                  <span className="font-medium">Wishlist</span>
-                  {wishlistItems.length > 0 && (
-                    <span className="ml-auto bg-red-500 text-white text-xs px-2 py-1 rounded-full font-bold">
-                      {wishlistItems.length}
-                    </span>
-                  )}
-                </Link>
-                <Link
-                  to="/cart"
-                  className="flex items-center space-x-3 px-4 py-3 text-gray-700 dark:text-gray-300 hover:text-blue-600 hover:bg-blue-50 dark:hover:bg-blue-900/20 rounded-xl transition-all duration-300"
-                  onClick={closeMobileMenu}
-                >
-                  <ShoppingCart className="h-5 w-5" />
-                  <span className="font-medium">Shopping Cart</span>
-                  {getTotalItems() > 0 && (
-                    <span className="ml-auto bg-blue-500 text-white text-xs px-2 py-1 rounded-full font-bold">
-                      {getTotalItems()}
-                    </span>
-                  )}
-                </Link>
-                <Link
-                  to="/notifications"
-                  className="flex items-center space-x-3 px-4 py-3 text-gray-700 dark:text-gray-300 hover:text-purple-600 hover:bg-purple-50 dark:hover:bg-purple-900/20 rounded-xl transition-all duration-300"
-                  onClick={closeMobileMenu}
-                >
-                  <Bell className="h-5 w-5" />
-                  <span className="font-medium">Notifications</span>
-                  <span className="ml-auto w-2 h-2 bg-red-500 rounded-full"></span>
-                </Link>
-              </div>
-            </div>
-
-            {/* User Section */}
-            {isAuthenticated ? (
-              <div className="mt-8 pt-6 border-t border-gray-200 dark:border-gray-700">
-                <div className="flex items-center space-x-3 px-4 py-3 bg-gradient-to-r from-blue-50 to-purple-50 dark:from-blue-900/20 dark:to-purple-900/20 rounded-xl mb-4">
-                  <div className="w-12 h-12 bg-gradient-to-br from-blue-500 to-purple-600 rounded-xl flex items-center justify-center text-white font-bold text-lg">
-                    {user?.name?.charAt(0)?.toUpperCase()}
-                  </div>
-                  <div className="min-w-0 flex-1">
-                    <p className="font-semibold text-gray-900 dark:text-white truncate">{user?.name}</p>
-                    <p className="text-gray-500 dark:text-gray-400 text-sm truncate">{user?.email}</p>
-                  </div>
-                </div>
-                
-                <div className="space-y-2">
-                  <Link
-                    to="/profile"
-                    onClick={closeMobileMenu}
-                    className="flex items-center space-x-3 px-4 py-3 text-gray-700 dark:text-gray-300 hover:bg-blue-50 dark:hover:bg-blue-900/20 rounded-xl transition-all duration-300"
-                  >
-                    <User className="h-5 w-5" />
-                    <span className="font-medium">My Profile</span>
-                  </Link>
-                  <Link
-                    to="/orders"
-                    onClick={closeMobileMenu}
-                    className="flex items-center space-x-3 px-4 py-3 text-gray-700 dark:text-gray-300 hover:bg-green-50 dark:hover:bg-green-900/20 rounded-xl transition-all duration-300"
-                  >
-                    <ShoppingCart className="h-5 w-5" />
-                    <span className="font-medium">My Orders</span>
-                  </Link>
-                  {user?.role === 'admin' && (
-                    <Link
-                      to="/admin"
-                      onClick={closeMobileMenu}
-                      className="flex items-center space-x-3 px-4 py-3 text-gray-700 dark:text-gray-300 hover:bg-purple-50 dark:hover:bg-purple-900/20 rounded-xl transition-all duration-300"
-=======
-          {/* Mobile Navigation */}
+
+          {/* Enhanced Mobile Navigation */}
           {isMobileMenuOpen && (
-            <div className="xl:hidden py-3 sm:py-4 border-t border-gray-200 dark:border-gray-700 animate-in slide-in-from-top-4">
-              <nav className="space-y-1" role="navigation">
+            <div className="lg:hidden py-4 border-t border-gray-200 dark:border-gray-700 animate-in slide-in-from-top-4">
+              <nav className="space-y-2">
                 {navItems.map((item) => (
                   <Link
                     key={item.name}
                     to={item.path}
-                    className="flex items-center justify-between px-3 sm:px-4 py-2 sm:py-3 text-gray-700 dark:text-gray-300 hover:text-blue-600 hover:bg-blue-50 dark:hover:bg-blue-900/20 rounded-lg transition-all duration-300"
-                    onClick={closeMobileMenu}
+                    className="flex items-center justify-between px-4 py-3 text-gray-700 dark:text-gray-300 hover:text-blue-600 hover:bg-blue-50 dark:hover:bg-blue-900/20 rounded-xl transition-all duration-300"
+                    onClick={() => setIsMobileMenuOpen(false)}
                   >
-                    <span className="font-medium text-sm sm:text-base">{item.name}</span>
+                    <span className="font-medium">{item.name}</span>
                     {item.badge && (
                       <span className={`px-2 py-1 text-xs font-bold rounded-full ${
                         item.badge === 'New' 
@@ -624,77 +375,25 @@
                   </Link>
                 ))}
                 
-                {/* Mobile Auth Buttons */}
                 {!isAuthenticated && (
-                  <div className="pt-3 space-y-2 border-t border-gray-200 dark:border-gray-700 mt-3">
+                  <div className="pt-4 space-y-2">
                     <Link
                       to="/login"
-                      className="block w-full px-3 sm:px-4 py-2 sm:py-3 text-center text-gray-700 dark:text-gray-300 border border-gray-300 dark:border-gray-600 rounded-lg font-medium hover:bg-gray-50 dark:hover:bg-gray-700 transition-all duration-300 text-sm"
-                      onClick={closeMobileMenu}
+                      className="block w-full px-4 py-3 text-center text-gray-700 dark:text-gray-300 border border-gray-300 dark:border-gray-600 rounded-xl font-medium hover:bg-gray-50 dark:hover:bg-gray-700 transition-all duration-300"
+                      onClick={() => setIsMobileMenuOpen(false)}
                     >
                       Sign In
                     </Link>
                     <Link
                       to="/register"
-                      className="block w-full px-3 sm:px-4 py-2 sm:py-3 text-center bg-gradient-to-r from-blue-600 to-purple-600 text-white rounded-lg font-semibold hover:shadow-lg transition-all duration-300 text-sm"
-                      onClick={closeMobileMenu}
->>>>>>> ece522ce
+                      className="block w-full px-4 py-3 text-center bg-gradient-to-r from-blue-600 to-purple-600 text-white rounded-xl font-semibold hover:shadow-lg transition-all duration-300"
+                      onClick={() => setIsMobileMenuOpen(false)}
                     >
-                      <Sparkles className="h-5 w-5" />
-                      <span className="font-medium">Admin Dashboard</span>
+                      Get Started
                     </Link>
-                  )}
-                  <button
-                    onClick={handleLogout}
-                    className="w-full flex items-center space-x-3 px-4 py-3 text-red-600 hover:bg-red-50 dark:hover:bg-red-900/20 rounded-xl transition-all duration-300"
-                  >
-                    <X className="h-5 w-5" />
-                    <span className="font-medium">Sign Out</span>
-                  </button>
-                </div>
-              </div>
-            ) : (
-              <div className="mt-8 pt-6 border-t border-gray-200 dark:border-gray-700 space-y-3">
-                <Link
-                  to="/login"
-                  className="block w-full px-4 py-3 text-center text-gray-700 dark:text-gray-300 border-2 border-gray-300 dark:border-gray-600 rounded-xl font-medium hover:bg-gray-50 dark:hover:bg-gray-700 transition-all duration-300"
-                  onClick={closeMobileMenu}
-                >
-                  Sign In
-                </Link>
-                <Link
-                  to="/register"
-                  className="block w-full px-4 py-3 text-center bg-gradient-to-r from-blue-600 to-purple-600 text-white rounded-xl font-semibold hover:shadow-lg transition-all duration-300"
-                  onClick={closeMobileMenu}
-                >
-                  Get Started
-                </Link>
-              </div>
-            )}
-
-            {/* Theme Toggle in Sidebar */}
-            <div className="mt-8 pt-6 border-t border-gray-200 dark:border-gray-700">
-              <button
-                onClick={toggleTheme}
-                className="flex items-center justify-between w-full px-4 py-3 text-gray-700 dark:text-gray-300 hover:bg-yellow-50 dark:hover:bg-yellow-900/20 rounded-xl transition-all duration-300"
-              >
-                <div className="flex items-center space-x-3">
-                  {isDark ? (
-                    <>
-                      <Sun className="h-5 w-5" />
-                      <span className="font-medium">Light Mode</span>
-                    </>
-                  ) : (
-                    <>
-                      <Moon className="h-5 w-5" />
-                      <span className="font-medium">Dark Mode</span>
-                    </>
-                  )}
-                </div>
-                <div className={`w-12 h-6 rounded-full transition-colors duration-300 ${isDark ? 'bg-blue-600' : 'bg-gray-300'} relative`}>
-                  <div className={`w-5 h-5 bg-white rounded-full shadow-lg transform transition-transform duration-300 absolute top-0.5 ${isDark ? 'translate-x-6' : 'translate-x-0.5'}`}></div>
-                </div>
-              </button>
+                  </div>
+                )}
+              </nav>
             </div>
           </nav>
         </div>
@@ -705,19 +404,6 @@
         <div 
           className="fixed inset-0 z-40 bg-black/10 backdrop-blur-sm" 
           onClick={() => setShowUserMenu(false)}
-          aria-hidden="true"
-<<<<<<< HEAD
-=======
-        />
-      )}
-
-      {/* Backdrop for mobile menu */}
-      {isMobileMenuOpen && (
-        <div 
-          className="fixed inset-0 z-40 bg-black/20 backdrop-blur-sm xl:hidden" 
-          onClick={closeMobileMenu}
-          aria-hidden="true"
->>>>>>> ece522ce
         />
       )}
     </>
